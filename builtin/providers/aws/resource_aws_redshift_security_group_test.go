package aws

import (
	"fmt"
	"testing"

	"github.com/aws/aws-sdk-go/aws"
	"github.com/aws/aws-sdk-go/aws/awserr"
	"github.com/aws/aws-sdk-go/service/redshift"
	"github.com/hashicorp/terraform/helper/resource"
	"github.com/hashicorp/terraform/terraform"
)

func TestAccAWSRedshiftSecurityGroup_ingressCidr(t *testing.T) {
	var v redshift.ClusterSecurityGroup

	resource.Test(t, resource.TestCase{
		PreCheck:     func() { testAccPreCheck(t) },
		Providers:    testAccProviders,
		CheckDestroy: testAccCheckAWSRedshiftSecurityGroupDestroy,
		Steps: []resource.TestStep{
			resource.TestStep{
				Config: testAccAWSRedshiftSecurityGroupConfig_ingressCidr,
				Check: resource.ComposeTestCheckFunc(
					testAccCheckAWSRedshiftSecurityGroupExists("aws_redshift_security_group.bar", &v),
					resource.TestCheckResourceAttr(
						"aws_redshift_security_group.bar", "name", "redshift-sg-terraform"),
					resource.TestCheckResourceAttr(
						"aws_redshift_security_group.bar", "description", "Managed by Terraform"),
					resource.TestCheckResourceAttr(
						"aws_redshift_security_group.bar", "ingress.2735652665.cidr", "10.0.0.1/24"),
					resource.TestCheckResourceAttr(
						"aws_redshift_security_group.bar", "ingress.#", "1"),
				),
			},
		},
	})
}

func TestAccAWSRedshiftSecurityGroup_updateIngressCidr(t *testing.T) {
	var v redshift.ClusterSecurityGroup

	resource.Test(t, resource.TestCase{
		PreCheck:     func() { testAccPreCheck(t) },
		Providers:    testAccProviders,
		CheckDestroy: testAccCheckAWSRedshiftSecurityGroupDestroy,
		Steps: []resource.TestStep{
			resource.TestStep{
				Config: testAccAWSRedshiftSecurityGroupConfig_ingressCidr,
				Check: resource.ComposeTestCheckFunc(
					testAccCheckAWSRedshiftSecurityGroupExists("aws_redshift_security_group.bar", &v),
					resource.TestCheckResourceAttr(
						"aws_redshift_security_group.bar", "ingress.#", "1"),
				),
			},

			resource.TestStep{
				Config: testAccAWSRedshiftSecurityGroupConfig_ingressCidrAdd,
				Check: resource.ComposeTestCheckFunc(
					testAccCheckAWSRedshiftSecurityGroupExists("aws_redshift_security_group.bar", &v),
					resource.TestCheckResourceAttr(
						"aws_redshift_security_group.bar", "ingress.#", "3"),
				),
			},

			resource.TestStep{
				Config: testAccAWSRedshiftSecurityGroupConfig_ingressCidrReduce,
				Check: resource.ComposeTestCheckFunc(
					testAccCheckAWSRedshiftSecurityGroupExists("aws_redshift_security_group.bar", &v),
					resource.TestCheckResourceAttr(
						"aws_redshift_security_group.bar", "ingress.#", "2"),
				),
			},
		},
	})
}

func TestAccAWSRedshiftSecurityGroup_ingressSecurityGroup(t *testing.T) {
	var v redshift.ClusterSecurityGroup

	resource.Test(t, resource.TestCase{
		PreCheck:     func() { testAccPreCheck(t) },
		Providers:    testAccProviders,
		CheckDestroy: testAccCheckAWSRedshiftSecurityGroupDestroy,
		Steps: []resource.TestStep{
			resource.TestStep{
				Config: testAccAWSRedshiftSecurityGroupConfig_ingressSgId,
				Check: resource.ComposeTestCheckFunc(
					testAccCheckAWSRedshiftSecurityGroupExists("aws_redshift_security_group.bar", &v),
					resource.TestCheckResourceAttr(
						"aws_redshift_security_group.bar", "name", "redshift-sg-terraform"),
					resource.TestCheckResourceAttr(
						"aws_redshift_security_group.bar", "description", "this is a description"),
					resource.TestCheckResourceAttr(
						"aws_redshift_security_group.bar", "ingress.#", "1"),
					resource.TestCheckResourceAttr(
						"aws_redshift_security_group.bar", "ingress.2230908922.security_group_name", "terraform_redshift_acceptance_test"),
<<<<<<< HEAD
=======
				),
			},
		},
	})
}

func TestAccAWSRedshiftSecurityGroup_updateIngressSecurityGroup(t *testing.T) {
	var v redshift.ClusterSecurityGroup

	resource.Test(t, resource.TestCase{
		PreCheck:     func() { testAccPreCheck(t) },
		Providers:    testAccProviders,
		CheckDestroy: testAccCheckAWSRedshiftSecurityGroupDestroy,
		Steps: []resource.TestStep{
			resource.TestStep{
				Config: testAccAWSRedshiftSecurityGroupConfig_ingressSgId,
				Check: resource.ComposeTestCheckFunc(
					testAccCheckAWSRedshiftSecurityGroupExists("aws_redshift_security_group.bar", &v),
					resource.TestCheckResourceAttr(
						"aws_redshift_security_group.bar", "ingress.#", "1"),
				),
			},

			resource.TestStep{
				Config: testAccAWSRedshiftSecurityGroupConfig_ingressSgIdAdd,
				Check: resource.ComposeTestCheckFunc(
					testAccCheckAWSRedshiftSecurityGroupExists("aws_redshift_security_group.bar", &v),
					resource.TestCheckResourceAttr(
						"aws_redshift_security_group.bar", "ingress.#", "3"),
				),
			},

			resource.TestStep{
				Config: testAccAWSRedshiftSecurityGroupConfig_ingressSgIdReduce,
				Check: resource.ComposeTestCheckFunc(
					testAccCheckAWSRedshiftSecurityGroupExists("aws_redshift_security_group.bar", &v),
					resource.TestCheckResourceAttr(
						"aws_redshift_security_group.bar", "ingress.#", "2"),
>>>>>>> 1d1cc9b5
				),
			},
		},
	})
}

func testAccCheckAWSRedshiftSecurityGroupExists(n string, v *redshift.ClusterSecurityGroup) resource.TestCheckFunc {
	return func(s *terraform.State) error {
		rs, ok := s.RootModule().Resources[n]
		if !ok {
			return fmt.Errorf("Not found: %s", n)
		}

		if rs.Primary.ID == "" {
			return fmt.Errorf("No Redshift Security Group ID is set")
		}

		conn := testAccProvider.Meta().(*AWSClient).redshiftconn

		opts := redshift.DescribeClusterSecurityGroupsInput{
			ClusterSecurityGroupName: aws.String(rs.Primary.ID),
		}

		resp, err := conn.DescribeClusterSecurityGroups(&opts)

		if err != nil {
			return err
		}

		if len(resp.ClusterSecurityGroups) != 1 ||
			*resp.ClusterSecurityGroups[0].ClusterSecurityGroupName != rs.Primary.ID {
			return fmt.Errorf("Redshift Security Group not found")
		}

		*v = *resp.ClusterSecurityGroups[0]

		return nil
	}
}

func testAccCheckAWSRedshiftSecurityGroupDestroy(s *terraform.State) error {
	conn := testAccProvider.Meta().(*AWSClient).redshiftconn

	for _, rs := range s.RootModule().Resources {
		if rs.Type != "aws_redshift_security_group" {
			continue
		}

		// Try to find the Group
		resp, err := conn.DescribeClusterSecurityGroups(
			&redshift.DescribeClusterSecurityGroupsInput{
				ClusterSecurityGroupName: aws.String(rs.Primary.ID),
			})

		if err == nil {
			if len(resp.ClusterSecurityGroups) != 0 &&
				*resp.ClusterSecurityGroups[0].ClusterSecurityGroupName == rs.Primary.ID {
				return fmt.Errorf("Redshift Security Group still exists")
			}
		}

		// Verify the error
		newerr, ok := err.(awserr.Error)
		if !ok {
			return err
		}
		if newerr.Code() != "ClusterSecurityGroupNotFound" {
			return err
		}
	}

	return nil
}

func TestResourceAWSRedshiftSecurityGroupNameValidation(t *testing.T) {
	cases := []struct {
		Value    string
		ErrCount int
	}{
		{
			Value:    "default",
			ErrCount: 1,
		},
		{
			Value:    "testing123%%",
			ErrCount: 1,
		},
		{
			Value:    "TestingSG",
			ErrCount: 1,
		},
		{
			Value:    randomString(256),
			ErrCount: 1,
		},
	}

	for _, tc := range cases {
		_, errors := validateRedshiftSecurityGroupName(tc.Value, "aws_redshift_security_group_name")

		if len(errors) != tc.ErrCount {
			t.Fatalf("Expected the Redshift Security Group Name to trigger a validation error")
		}
	}
}

const testAccAWSRedshiftSecurityGroupConfig_ingressCidr = `
provider "aws" {
    region = "us-east-1"
}

resource "aws_redshift_security_group" "bar" {
    name = "redshift-sg-terraform"

    ingress {
        cidr = "10.0.0.1/24"
    }
}`

const testAccAWSRedshiftSecurityGroupConfig_ingressCidrAdd = `
provider "aws" {
    region = "us-east-1"
}

resource "aws_redshift_security_group" "bar" {
    name = "redshift-sg-terraform"
    description = "this is a description"

    ingress {
        cidr = "10.0.0.1/24"
    }

    ingress {
        cidr = "10.0.10.1/24"
    }

    ingress {
        cidr = "10.0.20.1/24"
    }
}`

const testAccAWSRedshiftSecurityGroupConfig_ingressCidrReduce = `
provider "aws" {
    region = "us-east-1"
}

resource "aws_redshift_security_group" "bar" {
    name = "redshift-sg-terraform"
    description = "this is a description"

    ingress {
        cidr = "10.0.0.1/24"
    }

    ingress {
        cidr = "10.0.10.1/24"
    }
}`

const testAccAWSRedshiftSecurityGroupConfig_ingressSgId = `
provider "aws" {
    region = "us-east-1"
}

resource "aws_security_group" "redshift" {
	name = "terraform_redshift_acceptance_test"
	description = "Used in the redshift acceptance tests"

	ingress {
		protocol = "tcp"
		from_port = 22
		to_port = 22
		cidr_blocks = ["10.0.0.0/8"]
	}
}

resource "aws_redshift_security_group" "bar" {
    name = "redshift-sg-terraform"
    description = "this is a description"

    ingress {
        security_group_name = "${aws_security_group.redshift.name}"
        security_group_owner_id = "${aws_security_group.redshift.owner_id}"
    }
}`

const testAccAWSRedshiftSecurityGroupConfig_ingressSgIdAdd = `
provider "aws" {
    region = "us-east-1"
}

resource "aws_security_group" "redshift" {
	name = "terraform_redshift_acceptance_test"
	description = "Used in the redshift acceptance tests"

	ingress {
		protocol = "tcp"
		from_port = 22
		to_port = 22
		cidr_blocks = ["10.0.0.0/16"]
	}
}

resource "aws_security_group" "redshift2" {
	name = "terraform_redshift_acceptance_test_2"
	description = "Used in the redshift acceptance tests #2"

	ingress {
		protocol = "tcp"
		from_port = 22
		to_port = 22
		cidr_blocks = ["10.1.0.0/16"]
	}
}

resource "aws_security_group" "redshift3" {
	name = "terraform_redshift_acceptance_test_3"
	description = "Used in the redshift acceptance tests #3"

	ingress {
		protocol = "tcp"
		from_port = 22
		to_port = 22
		cidr_blocks = ["10.2.0.0/16"]
	}
}

resource "aws_redshift_security_group" "bar" {
    name = "redshift-sg-terraform"
    description = "this is a description"

    ingress {
        security_group_name = "${aws_security_group.redshift.name}"
        security_group_owner_id = "${aws_security_group.redshift.owner_id}"
    }

    ingress {
        security_group_name = "${aws_security_group.redshift2.name}"
        security_group_owner_id = "${aws_security_group.redshift.owner_id}"
    }

    ingress {
        security_group_name = "${aws_security_group.redshift3.name}"
        security_group_owner_id = "${aws_security_group.redshift.owner_id}"
    }
}`

const testAccAWSRedshiftSecurityGroupConfig_ingressSgIdReduce = `
provider "aws" {
    region = "us-east-1"
}

resource "aws_security_group" "redshift" {
	name = "terraform_redshift_acceptance_test"
	description = "Used in the redshift acceptance tests"

	ingress {
		protocol = "tcp"
		from_port = 22
		to_port = 22
		cidr_blocks = ["10.0.0.0/16"]
	}
}

resource "aws_security_group" "redshift2" {
	name = "terraform_redshift_acceptance_test_2"
	description = "Used in the redshift acceptance tests #2"

	ingress {
		protocol = "tcp"
		from_port = 22
		to_port = 22
		cidr_blocks = ["10.1.0.0/16"]
	}
}

resource "aws_redshift_security_group" "bar" {
    name = "redshift-sg-terraform"
    description = "this is a description"

    ingress {
        security_group_name = "${aws_security_group.redshift.name}"
        security_group_owner_id = "${aws_security_group.redshift.owner_id}"
    }

    ingress {
        security_group_name = "${aws_security_group.redshift2.name}"
        security_group_owner_id = "${aws_security_group.redshift.owner_id}"
    }
}`<|MERGE_RESOLUTION|>--- conflicted
+++ resolved
@@ -95,8 +95,6 @@
 						"aws_redshift_security_group.bar", "ingress.#", "1"),
 					resource.TestCheckResourceAttr(
 						"aws_redshift_security_group.bar", "ingress.2230908922.security_group_name", "terraform_redshift_acceptance_test"),
-<<<<<<< HEAD
-=======
 				),
 			},
 		},
@@ -135,7 +133,6 @@
 					testAccCheckAWSRedshiftSecurityGroupExists("aws_redshift_security_group.bar", &v),
 					resource.TestCheckResourceAttr(
 						"aws_redshift_security_group.bar", "ingress.#", "2"),
->>>>>>> 1d1cc9b5
 				),
 			},
 		},
